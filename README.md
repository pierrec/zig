![ZIG](http://ziglang.org/zig-logo.svg)

A programming language designed for robustness, optimality, and
clarity.

[ziglang.org](http://ziglang.org)

## Feature Highlights

 * Small, simple language. Focus on debugging your application rather than
   debugging knowledge of your programming language.
 * Ships with a build system that obviates the need for a configure script
   or a makefile. In fact, existing C and C++ projects may choose to depend on
   Zig instead of e.g. cmake.
 * A fresh take on error handling which makes writing correct code easier than
   writing buggy code.
 * Debug mode optimizes for fast compilation time and crashing with a stack trace
   when undefined behavior *would* happen.
 * ReleaseFast mode produces heavily optimized code. What other projects call
   "Link Time Optimization" Zig does automatically.
 * Compatible with C libraries with no wrapper necessary. Directly include
   C .h files and get access to the functions and symbols therein.
 * Provides standard library which competes with the C standard library and is
   always compiled against statically in source form. Compile units do not
   depend on libc unless explicitly linked.
 * Nullable type instead of null pointers.
 * Safe unions, tagged unions, and C ABI compatible unions.
 * Generics so that one can write efficient data structures that work for any
   data type.
 * No header files required. Top level declarations are entirely
   order-independent.
 * Compile-time code execution. Compile-time reflection.
 * Partial compile-time function evaluation with eliminates the need for
   a preprocessor or macros.
 * The binaries produced by Zig have complete debugging information so you can,
   for example, use GDB or MSVC to debug your software.
 * Built-in unit tests with `zig test`.
 * Friendly toward package maintainers. Reproducible build, bootstrapping
   process carefully documented. Issues filed by package maintainers are
   considered especially important.
 * Cross-compiling is a primary use case.
 * In addition to creating executables, creating a C library is a primary use
   case. You can export an auto-generated .h file.

### Support Table

Freestanding means that you do not directly interact with the OS
or you are writing your own OS.

Note that if you use libc or other libraries to interact with the OS,
that counts as "freestanding" for the purposes of this table.

|             | freestanding | linux   | macosx  | windows | other   |
|-------------|--------------|---------|---------|---------|---------|
|i386         | OK           | planned | OK      | planned | planned |
|x86_64       | OK           | OK      | OK      | OK      | planned |
|arm          | OK           | planned | planned | N/A     | planned |
|aarch64      | OK           | planned | planned | planned | planned |
|bpf          | OK           | planned | planned | N/A     | planned |
|hexagon      | OK           | planned | planned | N/A     | planned |
|mips         | OK           | planned | planned | N/A     | planned |
|powerpc      | OK           | planned | planned | N/A     | planned |
|r600         | OK           | planned | planned | N/A     | planned |
|amdgcn       | OK           | planned | planned | N/A     | planned |
|sparc        | OK           | planned | planned | N/A     | planned |
|s390x        | OK           | planned | planned | N/A     | planned |
|thumb        | OK           | planned | planned | N/A     | planned |
|spir         | OK           | planned | planned | N/A     | planned |
|lanai        | OK           | planned | planned | N/A     | planned |

## Community

 * IRC: `#zig` on Freenode.
 * Reddit: [/r/zig](https://www.reddit.com/r/zig)
 * Email list: [ziglang@googlegroups.com](https://groups.google.com/forum/#!forum/ziglang)

### Wanted: Windows Developers

Flesh out the standard library for Windows, streamline Zig installation and
distribution for Windows. Work with LLVM and LLD teams to improve
PDB/CodeView/MSVC debugging. Implement stack traces for Windows in the MinGW
environment and the MSVC environment.

### Wanted: MacOS and iOS Developers

Flesh out the standard library for MacOS. Improve the MACH-O linker. Implement
stack traces for MacOS. Streamline the process of using Zig to build for
iOS.

### Wanted: Android Developers

Flesh out the standard library for Android. Streamline the process of using
Zig to build for Android and for depending on Zig code on Android.

### Wanted: Web Developers

Figure out what are the use cases for compiling Zig to WebAssembly. Create demo
projects with it and streamline experience for users trying to output
WebAssembly. Work on the documentation generator outputting useful searchable html
documentation. Create Zig modules for common web tasks such as WebSockets and gzip.

### Wanted: Embedded Developers

Flesh out the standard library for uncommon CPU architectures and OS targets.
Drive issue discussion for cross compiling and using Zig in constrained
or unusual environments.

### Wanted: Game Developers

Create cross platform Zig modules to compete with SDL and GLFW. Create an
OpenGL library that does not depend on libc. Drive the usability of Zig
for video games. Create a general purpose allocator that does not depend on
libc. Create demo games using Zig.

## Building

[![Build Status](https://travis-ci.org/zig-lang/zig.svg?branch=master)](https://travis-ci.org/zig-lang/zig)
[![Build status](https://ci.appveyor.com/api/projects/status/4t80mk2dmucrc38i/branch/master?svg=true)](https://ci.appveyor.com/project/andrewrk/zig-d3l86/branch/master)

### Stage 1: Build Zig from C++ Source Code

#### Dependencies

##### POSIX

 * cmake >= 2.8.5
 * gcc >= 5.0.0 or clang >= 3.6.0
<<<<<<< HEAD
 * LLVM, Clang, LLD libraries == 6.x, compiled with the same gcc or clang version above
=======
 * LLVM, Clang, LLD libraries == 5.0.1, compiled with the same gcc or clang version above
>>>>>>> f7670882

##### Windows

 * cmake >= 2.8.5
 * Microsoft Visual Studio 2015
<<<<<<< HEAD
 * LLVM, Clang, LLD libraries == 6.x, compiled with the same MSVC version above
=======
 * LLVM, Clang, LLD libraries == 5.0.1, compiled with the same MSVC version above
>>>>>>> f7670882

#### Instructions

##### POSIX

If you have gcc or clang installed, you can find out what `ZIG_LIBC_LIB_DIR`,
`ZIG_LIBC_STATIC_LIB_DIR`, and `ZIG_LIBC_INCLUDE_DIR` should be set to
(example below).

```
mkdir build
cd build
cmake .. -DCMAKE_INSTALL_PREFIX=$(pwd) -DZIG_LIBC_LIB_DIR=$(dirname $(cc -print-file-name=crt1.o)) -DZIG_LIBC_INCLUDE_DIR=$(echo -n | cc -E -x c - -v 2>&1 | grep -B1 "End of search list." | head -n1 | cut -c 2- | sed "s/ .*//") -DZIG_LIBC_STATIC_LIB_DIR=$(dirname $(cc -print-file-name=crtbegin.o))
make
make install
./zig build --build-file ../build.zig test
```

##### MacOS

`ZIG_LIBC_LIB_DIR` and `ZIG_LIBC_STATIC_LIB_DIR` are unused.

```
brew install cmake llvm@6
brew outdated llvm@6 || brew upgrade llvm@6
mkdir build
cd build
cmake .. -DCMAKE_PREFIX_PATH=/usr/local/opt/llvm@6/ -DCMAKE_INSTALL_PREFIX=$(pwd)
make install
./zig build --build-file ../build.zig test
```

##### Windows

See https://github.com/zig-lang/zig/wiki/Building-Zig-on-Windows

### Stage 2: Build Self-Hosted Zig from Zig Source Code

*Note: Stage 2 compiler is not complete. Beta users of Zig should use the
Stage 1 compiler for now.*

Dependencies are the same as Stage 1, except now you have a working zig compiler.

```
bin/zig build --build-file ../build.zig --prefix $(pwd)/stage2 install
```

This produces `./stage2/bin/zig` which can be used for testing and development.
Once it is feature complete, it will be used to build stage 3 - the final compiler
binary.

### Stage 3: Rebuild Self-Hosted Zig Using the Self-Hosted Compiler

This is the actual compiler binary that we will install to the system.

#### Debug / Development Build

```
./stage2/bin/zig build --build-file ../build.zig --prefix $(pwd)/stage3 install
```

#### Release / Install Build

```
./stage2/bin/zig build --build-file ../build.zig install -Drelease-fast
```<|MERGE_RESOLUTION|>--- conflicted
+++ resolved
@@ -125,21 +125,13 @@
 
  * cmake >= 2.8.5
  * gcc >= 5.0.0 or clang >= 3.6.0
-<<<<<<< HEAD
  * LLVM, Clang, LLD libraries == 6.x, compiled with the same gcc or clang version above
-=======
- * LLVM, Clang, LLD libraries == 5.0.1, compiled with the same gcc or clang version above
->>>>>>> f7670882
 
 ##### Windows
 
  * cmake >= 2.8.5
  * Microsoft Visual Studio 2015
-<<<<<<< HEAD
  * LLVM, Clang, LLD libraries == 6.x, compiled with the same MSVC version above
-=======
- * LLVM, Clang, LLD libraries == 5.0.1, compiled with the same MSVC version above
->>>>>>> f7670882
 
 #### Instructions
 
